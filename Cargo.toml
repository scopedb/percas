--- conflicted
+++ resolved
@@ -44,19 +44,10 @@
 tempfile = { version = "3.19.1" }
 test-harness = { version = "0.3.0" }
 thiserror = { version = "2.0" }
-<<<<<<< HEAD
 tokio = { version = "1.44.2" }
 toml = { version = "0.8.20" }
 unindent = { version = "0.2.4" }
-=======
-tokio = "1.44.1"
-toml = "0.8.20"
-unindent = "0.2.4"
 urlencoding = "2.1.3"
-
-# Workspace members
-atrium-core = { path = "atrium-core" }
->>>>>>> 7ff0a5bf
 
 [profile.release]
 debug = true
